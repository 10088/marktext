--- conflicted
+++ resolved
@@ -69,11 +69,7 @@
     ></bool>
     <separator></separator>
     <cur-select
-<<<<<<< HEAD
-      description="The newline character used at the end of each line. The default option selects your operating system's default newline character."
-=======
       description="Line separator type"
->>>>>>> cb38f99d
       :value="endOfLine"
       :options="endOfLineOptions"
       :onChange="value => onSelectChange('endOfLine', value)"
